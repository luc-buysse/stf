# Copyright 2020 InterDigital Communications, Inc.
#
# Licensed under the Apache License, Version 2.0 (the "License");
# you may not use this file except in compliance with the License.
# You may obtain a copy of the License at
#
#     http://www.apache.org/licenses/LICENSE-2.0
#
# Unless required by applicable law or agreed to in writing, software
# distributed under the License is distributed on an "AS IS" BASIS,
# WITHOUT WARRANTIES OR CONDITIONS OF ANY KIND, either express or implied.
# See the License for the specific language governing permissions and
# limitations under the License.

import argparse
import math
import random
import shutil
import sys
import os

import torch
import torch.nn as nn
import torch.optim as optim

from torch.utils.data import DataLoader
from torchvision import transforms

from compressai.datasets import ImageFolder
from compressai.zoo import models

import torch.distributed as dist

import wandb

class RateDistortionLoss(nn.Module):
    """Custom rate distortion loss with a Lagrangian parameter."""

    def __init__(self, lmbda=1e-2):
        super().__init__()
        self.mse = nn.MSELoss()
        self.lmbda = lmbda

    def forward(self, output, target, epoch):
        N, _, H, W = target.size()
        out = {}
        num_pixels = N * H * W
  
        out["bpp_loss"] = sum(
            (torch.log(likelihoods).sum() / (-math.log(2) * num_pixels))
            for likelihoods in output["likelihoods"].values()
        )

        out["mse_loss"] = self.mse(output["x_hat"], target)
        out["loss"] = self.lmbda * 255 ** 2 * out["mse_loss"] + out["bpp_loss"]
        out["z_loss"] = torch.log(output["likelihoods"]["z"]).sum()
        out["y_loss"] = torch.log(output["likelihoods"]["y"]).sum()

        return out


class AverageMeter:
    """Compute running average."""

    def __init__(self):
        self.val = 0
        self.avg = 0
        self.sum = 0
        self.count = 0

    def update(self, val, n=1):
        self.val = val
        self.sum += val * n
        self.count += n
        self.avg = self.sum / self.count


class CustomDataParallel(nn.DataParallel):
    """Custom DataParallel to access the module methods."""

    def __getattr__(self, key):
        try:
            return super().__getattr__(key)
        except AttributeError:
            return getattr(self.module, key)


def configure_optimizers(net, args):
    """Separate parameters for the main optimizer and the auxiliary optimizer.
    Return two optimizers"""

    parameters = {
        n
        for n, p in net.named_parameters()
        if not n.endswith(".quantiles") and p.requires_grad
    }
    aux_parameters = {
        n
        for n, p in net.named_parameters()
        if n.endswith(".quantiles") and p.requires_grad
    }

    # Make sure we don't have an intersection of parameters
    params_dict = dict(net.named_parameters())
    inter_params = parameters & aux_parameters
    union_params = parameters | aux_parameters

    assert len(inter_params) == 0
    assert len(union_params) - len(params_dict.keys()) == 0

    optimizer = optim.Adam(
        (params_dict[n] for n in sorted(parameters)),
        lr=args.learning_rate,
        capturable=True,
    )
    aux_optimizer = optim.Adam(
        (params_dict[n] for n in sorted(aux_parameters)),
        lr=args.aux_learning_rate,
    )
    return optimizer, aux_optimizer


def train_one_epoch(
    model, criterion, train_dataloader, optimizer, aux_optimizer, epoch, clip_max_norm,
):
    model.train()
    device = next(model.parameters()).device
    n_items = len(train_dataloader)

    for i, d in enumerate(train_dataloader):
        d = d.to(device)

        optimizer.zero_grad()
        aux_optimizer.zero_grad()

        out_net = model(d)

        out_criterion = criterion(out_net, d, epoch)
        out_criterion["loss"].backward()
        if clip_max_norm > 0:
            torch.nn.utils.clip_grad_norm_(model.parameters(), clip_max_norm)
        optimizer.step()

        aux_loss = model.aux_loss()
        aux_loss.backward()
        aux_optimizer.step()

        if i % 100 == 0:
            print(
                f"Train epoch {epoch}: ["
                f"{i*len(d)}/{len(train_dataloader.dataset)}"
                f" ({100. * i / len(train_dataloader):.0f}%)]"
                f'\tLoss: {out_criterion["loss"].item():.3f} |'
                f'\tMSE loss: {out_criterion["mse_loss"].item() * 255 ** 2 / 3:.3f} |'
                f'\tBpp loss: {out_criterion["bpp_loss"].item():.2f} |'
                f"\tAux loss: {aux_loss.item():.2f}"
            )

            wandb.log({
                "Epoch": epoch,
                "Train / Loss": out_criterion['loss'].item(),
                "Train / MSE Loss": out_criterion['mse_loss'],
                "Train / BPP Loss": out_criterion['bpp_loss'],
                "Train / Aux loss": aux_loss.item(),
                "Train / z loss": out_criterion["z_loss"],
                "Train / y loss": out_criterion["y_loss"],
            })
            


def test_epoch(epoch, test_dataloader, model, criterion):
    model.eval()
    device = next(model.parameters()).device

    loss = AverageMeter()
    bpp_loss = AverageMeter()
    mse_loss = AverageMeter()
    aux_loss = AverageMeter()

    z_loss = AverageMeter()
    y_loss = AverageMeter()

    with torch.no_grad():
        for d in test_dataloader:
            d = d.to(device)
            out_net = model(d)
            out_criterion = criterion(out_net, d, epoch)

            aux_loss.update(model.aux_loss())
            bpp_loss.update(out_criterion["bpp_loss"])
            loss.update(out_criterion["loss"])
            mse_loss.update(out_criterion["mse_loss"])

            z_loss.update(out_criterion["z_loss"])
            y_loss.update(out_criterion["y_loss"])

    print(
        f"Test epoch {epoch}: Average losses:"
        f"\tLoss: {loss.avg:.3f} |"
        f"\tMSE loss: {mse_loss.avg * 255 ** 2 / 3:.3f} |"
        f"\tBpp loss: {bpp_loss.avg:.2f} |"
        f"\tAux loss: {aux_loss.avg:.2f}\n"
    )

    wandb.log({
        "Epoch": epoch,
        "Test / Loss": loss.avg,
        "Test / MSE Loss": mse_loss.avg * 255 ** 2 / 3,
        "Test / Bpp Loss": bpp_loss.avg,
        "Test / Aux Loss": aux_loss.avg,
    })
    return loss.avg


def save_checkpoint(state, is_best, filename):
    torch.save(state, filename)
    if is_best:
        shutil.copyfile(filename, filename[:-8]+"_best"+filename[-8:])


def parse_args(argv):
    parser = argparse.ArgumentParser(description="Example training script.")
    parser.add_argument(
        "-m",
        "--model",
        default="stf",
        choices=models.keys(),
        help="Model architecture (default: %(default)s)",
    )
    parser.add_argument(
        "-d", "--dataset", type=str, required=True, help="Training dataset"
    )
    parser.add_argument(
        "-e",
        "--epochs",
        default=100,
        type=int,
        help="Number of epochs (default: %(default)s)",
    )
    parser.add_argument(
        "-lr",
        "--learning-rate",
        default=1e-4,
        type=float,
        help="Learning rate (default: %(default)s)",
    )
    parser.add_argument(
        "-n",
        "--num-workers",
        type=int,
        default=30,
        help="Dataloaders threads (default: %(default)s)",
    )
    parser.add_argument(
        "--lambda",
        dest="lmbda",
        type=float,
        default=1e-2,
        help="Bit-rate distortion parameter (default: %(default)s)",
    )
    parser.add_argument(
        "--batch-size", type=int, default=16, help="Batch size (default: %(default)s)"
    )
    parser.add_argument(
        "--test-batch-size",
        type=int,
        default=64,
        help="Test batch size (default: %(default)s)",
    )
    parser.add_argument(
        "--aux-learning-rate",
        default=1e-3,
        type=float,
        help="Auxiliary loss learning rate (default: %(default)s)",
    )
    parser.add_argument(
        "--patch-size",
        type=int,
        nargs=2,
        default=(256, 256),
        help="Size of the patches to be cropped (default: %(default)s)",
    )
    parser.add_argument("--cuda", action="store_true", help="Use cuda")
    parser.add_argument(
        "--save", action="store_true", default=True, help="Save model to disk"
    )
    parser.add_argument(
        "--save_path", type=str, default="ckpt/model.pth.tar", help="Where to Save model"
    )
    parser.add_argument(
        "--seed", type=float, help="Set random seed for reproducibility"
    )
    parser.add_argument(
        "--clip_max_norm",
        default=1.0,
        type=float,
        help="gradient clipping max norm (default: %(default)s",
    )
    parser.add_argument("--checkpoint", type=str, help="Path to a checkpoint")
    parser.add_argument("--adapter", action="store_true", default=False)
    args = parser.parse_args(argv)
    return args


def main(argv):
    args = parse_args(argv)
    print(args)
    if args.seed is not None:
        torch.manual_seed(args.seed)
        random.seed(args.seed)

    train_transforms = transforms.Compose(
        [transforms.RandomCrop(args.patch_size), transforms.ToTensor()]
    )

    test_transforms = transforms.Compose(
        [transforms.CenterCrop(args.patch_size), transforms.ToTensor()]
    )

    train_dataset = ImageFolder(args.dataset, split="train", transform=train_transforms)
    test_dataset = ImageFolder(args.dataset, split="test", transform=test_transforms)

    wb = wandb.init("alice", "main", {
        "lambda": args.lmbda,
    })

    device = "cuda" if args.cuda and torch.cuda.is_available() else "cpu"

    train_dataloader = DataLoader(
        train_dataset,
        batch_size=args.batch_size,
        num_workers=args.num_workers,
        shuffle=True,
        pin_memory=(device == "cuda"),
    )

    test_dataloader = DataLoader(
        test_dataset,
        batch_size=args.test_batch_size,
        num_workers=args.num_workers,
        shuffle=False,
        pin_memory=(device == "cuda"),
    )

    net = models[args.model]()
    net = net.to(device)

    has_data_parallel = False
    if args.cuda and torch.cuda.device_count() > 1:
        net = CustomDataParallel(net)
        has_data_parallel = True
<<<<<<< HEAD
        print("HERE")
    else:
        print("Number of cude available devices: ", torch.cuda.device_count())
=======
    
    if args.adapter:
        net.freeze_except_adapters()
>>>>>>> ccd8f542

    optimizer, aux_optimizer = configure_optimizers(net, args)
    lr_scheduler = optim.lr_scheduler.CosineAnnealingLR(optimizer, T_max=args.epochs)
    criterion = RateDistortionLoss(lmbda=args.lmbda)

    last_epoch = 0
    if args.checkpoint:  # load from previous checkpoint
        print("Loading", args.checkpoint)
        checkpoint = torch.load(args.checkpoint, map_location=device)

        if "epoch" in checkpoint:
            last_epoch = checkpoint["epoch"] + 1
        
        # If checkpoint has DataParallel and model doesn't
        if not has_data_parallel and next(iter(checkpoint["state_dict"].keys()))[:7] == "module.":
            checkpoint["state_dict"] = {k[7:]: v for k, v in checkpoint["state_dict"].items() if k[:7] == "module."}
        # If checkpoint doesn't have DataParallel and model does
        if has_data_parallel and next(iter(checkpoint["state_dict"].keys()))[:7] != "module.":
            checkpoint["state_dict"] = {f"module.{k}": v for k, v in checkpoint["state_dict"].items()}

        net.load_state_dict(checkpoint["state_dict"], strict=False)

        if "optimizer" in checkpoint:
            optimizer.load_state_dict(checkpoint["optimizer"])
        if "aux_optimizer" in checkpoint:
            aux_optimizer.load_state_dict(checkpoint["aux_optimizer"])
        if "lr_scheduler" in checkpoint:
            lr_scheduler.load_state_dict(checkpoint["lr_scheduler"])

    best_loss = float("inf")
    for epoch in range(last_epoch, args.epochs):
        print(f"Learning rate: {optimizer.param_groups[0]['lr']}")
        train_one_epoch(
            net,
            criterion,
            train_dataloader,
            optimizer,
            aux_optimizer,
            epoch,
            args.clip_max_norm,
        )
        loss = test_epoch(epoch, test_dataloader, net, criterion)
        lr_scheduler.step(loss)

        is_best = loss < best_loss
        best_loss = min(loss, best_loss)

        if args.save:
            save_checkpoint(
                {
                    "epoch": epoch,
                    "state_dict": net.state_dict(),
                    "loss": loss,
                    "optimizer": optimizer.state_dict(),
                    "aux_optimizer": aux_optimizer.state_dict(),
                    "lr_scheduler": lr_scheduler.state_dict(),
                },
                is_best,
                args.save_path,
            )


if __name__ == "__main__":
    main(sys.argv[1:])<|MERGE_RESOLUTION|>--- conflicted
+++ resolved
@@ -349,15 +349,9 @@
     if args.cuda and torch.cuda.device_count() > 1:
         net = CustomDataParallel(net)
         has_data_parallel = True
-<<<<<<< HEAD
-        print("HERE")
-    else:
-        print("Number of cude available devices: ", torch.cuda.device_count())
-=======
     
     if args.adapter:
         net.freeze_except_adapters()
->>>>>>> ccd8f542
 
     optimizer, aux_optimizer = configure_optimizers(net, args)
     lr_scheduler = optim.lr_scheduler.CosineAnnealingLR(optimizer, T_max=args.epochs)
